--- conflicted
+++ resolved
@@ -91,21 +91,12 @@
 
     // Calculate offset ranges
     val offsetRanges = untilPartitionOffsets.keySet.map { tp =>
-<<<<<<< HEAD
-      val fromOffset = fromPartitionOffsets.get(tp).getOrElse {
-          // This should not happen since topicPartitions contains all partitions not in
-          // fromPartitionOffsets
-          throw new IllegalStateException(s"$tp doesn't have a from offset")
-      }
-      var untilOffset = untilPartitionOffsets(tp)
-      untilOffset = if (areOffsetsInLine(fromOffset, untilOffset)) untilOffset else fromOffset
-=======
       val fromOffset = fromPartitionOffsets.getOrElse(tp,
         // This should not happen since topicPartitions contains all partitions not in
         // fromPartitionOffsets
         throw new IllegalStateException(s"$tp doesn't have a from offset"))
-      val untilOffset = untilPartitionOffsets(tp)
->>>>>>> 1bc67236
+      var untilOffset = untilPartitionOffsets(tp)
+      untilOffset = if (areOffsetsInLine(fromOffset, untilOffset)) untilOffset else fromOffset
       KafkaSourceRDDOffsetRange(tp, fromOffset, untilOffset, None)
     }.toArray
 
